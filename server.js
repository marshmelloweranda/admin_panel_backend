const express = require('express');
const cors = require('cors');
const helmet = require('helmet');
const rateLimit = require('express-rate-limit');
const applicationRoutes = require('./Routes/AppRoutes');
require('dotenv').config();

// --- Swagger Imports ---
const swaggerJSDoc = require('swagger-jsdoc');
const swaggerUi = require('swagger-ui-express');

const app = express();
const router = express.Router();
const PORT = process.env.PORT || 5000;

<<<<<<< HEAD
// --- Swagger Configuration ---
const swaggerDefinition = {
  openapi: '3.0.0',
  info: {
    title: 'Application Admin API',
    version: '1.0.0',
    description: 'API for managing driving licence applications',
  },
  servers: [
    {
      url: `http://localhost:${PORT}`,
      description: 'Development server',
    },
  ],
};

const options = {
  swaggerDefinition,
  // Path to the API docs files (your routes)
  apis: ['./Routes/Applications.js'], 
};

const swaggerSpec = swaggerJSDoc(options);
// --- End Swagger Configuration ---
=======
// Rate limiting
const limiter = rateLimit({
  windowMs: 15 * 60 * 1000, // 15 minutes
  max: 1000,
});
>>>>>>> 4dc64ac9

// Middleware
app.use(helmet());
//app.use(limiter);
//app.use(express.json({ limit: '10mb' }));
app.use(express.urlencoded({ extended: true }));

// CORS config
app.use(cors({
<<<<<<< HEAD
  origin: ['http://dmt.digieconcenter.gov.lk/aapi', 'http://127.0.0.1:3008', 'http://localhost:3008'],
=======
  origin: ['https://dmt.digieconcenter.gov.lk/admin','https://dmt.digieconcenter.gov.lk', 'http://127.0.0.1:3008', 'http://localhost:3008'],
>>>>>>> 4dc64ac9
  credentials: true,
  methods: ['GET', 'POST', 'PUT', 'PATCH', 'DELETE'],
  allowedHeaders: ['Content-Type', 'Authorization','Accept']
}));

<<<<<<< HEAD
app.use(express.json({ limit: '10mb' })); // Add this line
app.use(express.urlencoded({ extended: true, limit: '10mb' })); // And this line
// Middleware
app.use(helmet());
app.use(express.urlencoded({ extended: true }));

// Test route to check body parsing
app.post('/test-body', (req, res) => {
  console.log('Test body endpoint called');
  console.log('Headers:', req.headers);
  console.log('Body:', req.body);
  console.log('Body type:', typeof req.body);
  res.json({ 
    received: true, 
    body: req.body,
    bodyType: typeof req.body,
    headers: req.headers 
  });
});


// --- Serve Swagger Docs ---
app.use('/api-docs', swaggerUi.serve, swaggerUi.setup(swaggerSpec));

// Test route
app.get('/api/test', (req, res) => {
  res.json({ message: 'Backend is working!', timestamp: new Date().toISOString() });
});

// Routes
// Note: Corrected path to include a leading '/'
app.use('/aapi/applications', require('./Routes/Applications'));

// Health check
app.get('/health', (req, res) => {
  res.status(200).json({ 
    status: 'OK', 
=======
// --- All routes under /aapi ---
router.get('/test', (req, res) => {
  res.json({ message: 'Backend is working!', timestamp: new Date().toISOString() });
});

router.get('/health', (req, res) => {
  res.status(200).json({
    status: 'OK',
>>>>>>> 4dc64ac9
    timestamp: new Date().toISOString(),
    service: 'Application Admin API'
  });
});

router.use('/applications', applicationRoutes);

// Mount the router
app.use('/aapi', router);

// Error handler
app.use((err, req, res, next) => {
  console.error('Error:', err);
  res.status(500).json({
    error: 'Internal server error',
    message: err.message
  });
});

// 404 handler
app.use('*', (req, res) => {
  res.status(404).json({ error: 'Route not found' });
});

// Start server
app.listen(PORT, () => {
  console.log(`🚀 Server running on http://localhost:${PORT}`);
<<<<<<< HEAD
  console.log(`📚 Swagger Docs: http://localhost:${PORT}/api-docs`);
  console.log(`📊 Health check: http://localhost:${PORT}/health`);
  console.log(`🔗 Test endpoint: http://localhost:${PORT}/api/test`);
  console.log(`📋 Applications API: http://localhost:${PORT}/admin/aapi/applications`);
=======
  console.log(`📊 Health check: http://localhost:${PORT}/aapi/health`);
  console.log(`🔗 Test endpoint: http://localhost:${PORT}/aapi/test`);
  console.log(`📋 Applications API: http://localhost:${PORT}/aapi/applications`);
>>>>>>> 4dc64ac9
});<|MERGE_RESOLUTION|>--- conflicted
+++ resolved
@@ -13,7 +13,6 @@
 const router = express.Router();
 const PORT = process.env.PORT || 5000;
 
-<<<<<<< HEAD
 // --- Swagger Configuration ---
 const swaggerDefinition = {
   openapi: '3.0.0',
@@ -38,13 +37,6 @@
 
 const swaggerSpec = swaggerJSDoc(options);
 // --- End Swagger Configuration ---
-=======
-// Rate limiting
-const limiter = rateLimit({
-  windowMs: 15 * 60 * 1000, // 15 minutes
-  max: 1000,
-});
->>>>>>> 4dc64ac9
 
 // Middleware
 app.use(helmet());
@@ -54,17 +46,12 @@
 
 // CORS config
 app.use(cors({
-<<<<<<< HEAD
   origin: ['http://dmt.digieconcenter.gov.lk/aapi', 'http://127.0.0.1:3008', 'http://localhost:3008'],
-=======
-  origin: ['https://dmt.digieconcenter.gov.lk/admin','https://dmt.digieconcenter.gov.lk', 'http://127.0.0.1:3008', 'http://localhost:3008'],
->>>>>>> 4dc64ac9
   credentials: true,
   methods: ['GET', 'POST', 'PUT', 'PATCH', 'DELETE'],
   allowedHeaders: ['Content-Type', 'Authorization','Accept']
 }));
 
-<<<<<<< HEAD
 app.use(express.json({ limit: '10mb' })); // Add this line
 app.use(express.urlencoded({ extended: true, limit: '10mb' })); // And this line
 // Middleware
@@ -102,16 +89,6 @@
 app.get('/health', (req, res) => {
   res.status(200).json({ 
     status: 'OK', 
-=======
-// --- All routes under /aapi ---
-router.get('/test', (req, res) => {
-  res.json({ message: 'Backend is working!', timestamp: new Date().toISOString() });
-});
-
-router.get('/health', (req, res) => {
-  res.status(200).json({
-    status: 'OK',
->>>>>>> 4dc64ac9
     timestamp: new Date().toISOString(),
     service: 'Application Admin API'
   });
@@ -139,14 +116,8 @@
 // Start server
 app.listen(PORT, () => {
   console.log(`🚀 Server running on http://localhost:${PORT}`);
-<<<<<<< HEAD
   console.log(`📚 Swagger Docs: http://localhost:${PORT}/api-docs`);
   console.log(`📊 Health check: http://localhost:${PORT}/health`);
   console.log(`🔗 Test endpoint: http://localhost:${PORT}/api/test`);
   console.log(`📋 Applications API: http://localhost:${PORT}/admin/aapi/applications`);
-=======
-  console.log(`📊 Health check: http://localhost:${PORT}/aapi/health`);
-  console.log(`🔗 Test endpoint: http://localhost:${PORT}/aapi/test`);
-  console.log(`📋 Applications API: http://localhost:${PORT}/aapi/applications`);
->>>>>>> 4dc64ac9
 });